"""
The Serena Model Context Protocol (MCP) Server
"""

import inspect
import json
import os
import platform
import sys
import traceback
from abc import ABC
from collections import defaultdict
<<<<<<< HEAD
from collections.abc import Callable, Generator, Iterable
from copy import copy
=======
from collections.abc import Callable, Generator, Iterable, Sequence
from dataclasses import dataclass, field
>>>>>>> 8ed8fce6
from logging import Logger
from pathlib import Path
from typing import TYPE_CHECKING, Any, Self, TypeVar, Union

import yaml
from sensai.util import logging
from sensai.util.logging import FallbackHandler
from sensai.util.string import ToStringMixin, dict_string

from multilspy import SyncLanguageServer
from multilspy.multilspy_config import Language, MultilspyConfig
from multilspy.multilspy_logger import MultilspyLogger
from multilspy.multilspy_types import SymbolKind
from serena import serena_root_path, serena_version
from serena.config import SerenaAgentContext, SerenaAgentMode
from serena.prompt_factory import PromptFactory, SerenaPromptFactory
from serena.symbol import SymbolLocation, SymbolManager
from serena.text_utils import search_files
from serena.util.file_system import scan_directory
from serena.util.inspection import iter_subclasses
from serena.util.shell import execute_shell_command

if TYPE_CHECKING:
    from serena.gui_log_viewer import GuiLogViewerHandler

log = logging.getLogger(__name__)
LOG_FORMAT = "%(levelname)-5s %(asctime)-15s %(name)s:%(funcName)s:%(lineno)d - %(message)s"
TTool = TypeVar("TTool", bound="Tool")
SUCCESS_RESULT = "OK"


def show_fatal_exception_safe(e: Exception) -> None:
    """
    Shows the given exception in the GUI log viewer on the main thread and ensures that the exception is logged or at
    least printed to stderr.
    """
    # Make sure the error is logged (adding a fallback handler which writes to stderr in case there is no other handler)
    fallback_handler = FallbackHandler(logging.StreamHandler(sys.stderr))
    Logger.root.addHandler(fallback_handler)
    log.error(f"Fatal exception: {e}", exc_info=e)

    # attempt to show the error in the GUI
    try:
        # NOTE: The import can fail on macOS if Tk is not available (depends on Python interpreter installation, which uv
        #   used as a base); while tkinter as such is always available, its dependencies can be unavailable on macOS.
        from serena.gui_log_viewer import show_fatal_exception

        show_fatal_exception(e)
    except:
        pass


class SerenaConfigError(Exception):
    pass


@dataclass
class ProjectConfig(ToStringMixin):
    project_name: str
    language: Language
    project_root: str
    ignored_paths: list[str] = field(default_factory=list)
    excluded_tools: set[str] = field(default_factory=set)
    read_only: bool = False
    ignore_all_files_in_gitignore: bool = True

    SERENA_MANAGED_DIR = ".serena"
    SERENA_DEFAULT_PROJECT_FILE = "project.yml"

    @classmethod
    def rel_path_to_project_yml(cls) -> str:
        return os.path.join(cls.SERENA_MANAGED_DIR, cls.SERENA_DEFAULT_PROJECT_FILE)

    @classmethod
    def from_config_dict(cls, config_dict: dict[str, Any], project_name: str, project_root: Path | None = None) -> Self:
        """
        Create a ProjectConfig instance from a configuration dictionary
        """
        try:
            language = Language(config_dict["language"].lower())
        except ValueError as e:
            raise ValueError(f"Invalid language: {config_dict['language']}.\nValid languages are: {[l.value for l in Language]}") from e

        if project_root is None:
            project_root = Path(config_dict["project_root"])
        project_root_str = str(project_root.resolve())

        ignored_paths = config_dict.get("ignored_paths", [])
        excluded_tools = set(config_dict.get("excluded_tools", []))
        read_only = config_dict.get("read_only", False)

        if "ignore_all_files_in_gitignore" not in config_dict:
            raise SerenaConfigError(
                f"`ignore_all_files_in_gitignore` key not found in configuration of project '{project_name}'. "
                "Please update your `.yml` configuration file for this project. "
                "It is recommended to set this to `True`."
            )
        ignore_all_files_in_gitignore = config_dict["ignore_all_files_in_gitignore"]

        # Raise errors for deprecated keys
        if "ignored_dirs" in config_dict:
            raise SerenaConfigError(
                f"Use of `ignored_dirs` key in configuration of project '{project_name}' deprecated. Please use `ignored_paths` instead. "
                "Note that you can also set `ignore_all_files_in_gitignore` to `True`, which will be enough for most cases."
            )

        return cls(
            project_name=project_name,
            language=language,
            project_root=project_root_str,
            ignored_paths=ignored_paths,
            excluded_tools=excluded_tools,
            read_only=read_only,
            ignore_all_files_in_gitignore=ignore_all_files_in_gitignore,
        )

    @classmethod
    def _from_yml(cls, yml_path: Path) -> Self:
        """
        Create a ProjectConfig instance from a YAML file
        """
        log.info(f"Loading project configuration from {yml_path}")
        if not yml_path.exists():
            raise FileNotFoundError(f"Project file not found: {yml_path}")
        try:
            with open(yml_path, encoding="utf-8") as f:
                config_dict = yaml.safe_load(f)
            if yml_path.parent.name == cls.SERENA_MANAGED_DIR:
                project_root = yml_path.parent.parent
                project_name = project_root.name
            else:
                project_root = None
                project_name = yml_path.stem
            return cls.from_config_dict(config_dict, project_name=project_name, project_root=project_root)
        except Exception as e:
            raise ValueError(f"Error loading project configuration from {yml_path}: {e}") from e

    @classmethod
    def from_path(cls, path: Path | str) -> Self:
        """
        Create a ProjectConfig instance from a path. Can either be a path to a yaml file or a directory
        containing `.serena/project.yml`.
        """
        path = Path(path)
        if not path.exists():
            raise FileNotFoundError(f"Path not found: {path}")
        if path.is_dir():
            path = path / cls.SERENA_MANAGED_DIR / cls.SERENA_DEFAULT_PROJECT_FILE
        return cls._from_yml(path)

    def get_serena_managed_dir(self) -> str:
        return os.path.join(self.project_root, self.SERENA_MANAGED_DIR)

    def get_excluded_tool_classes(self) -> set[type["Tool"]]:
        return set(ToolRegistry.get_tool_class_by_name(tool_name) for tool_name in self.excluded_tools)


@dataclass
class SerenaConfig:
    """
    Handles user-defined Serena configuration based on the configuration file
    """

    projects: dict[str, ProjectConfig] = field(default_factory=dict)
    project_names: list[str] = field(default_factory=list)
    gui_log_window_enabled: bool = False
    gui_log_window_level: int = logging.INFO
    enable_project_activation: bool = True

    CONFIG_FILE = "serena_config.yml"

    @classmethod
    def from_config_file(cls) -> "SerenaConfig":
        """
        Static constructor to create SerenaConfig from the configuration file
        """
        config_file = os.path.join(serena_root_path(), cls.CONFIG_FILE)
        if not os.path.exists(config_file):
            raise FileNotFoundError(f"Serena configuration file not found: {config_file}")

        with open(config_file, encoding="utf-8") as f:
            try:
                log.info(f"Loading Serena configuration from {config_file}")
                config_yaml = yaml.safe_load(f)
            except Exception as e:
                raise ValueError(f"Error loading Serena configuration from {config_file}: {e}") from e

        # Create instance
        instance = cls()

        # read projects
        if "projects" not in config_yaml:
            raise SerenaConfigError("`projects` key not found in Serena configuration. Please update your `serena_config.yml` file.")
        projects = {}
        for project_config_path in config_yaml["projects"]:
            project_config_path = Path(project_config_path)
            if not project_config_path.is_absolute():
                project_config_path = Path(serena_root_path()) / project_config_path
            if project_config_path.is_dir():  # assume project file in default location
                project_config_path = project_config_path / ProjectConfig.SERENA_MANAGED_DIR / ProjectConfig.SERENA_DEFAULT_PROJECT_FILE
            if not project_config_path.is_file():
                raise FileNotFoundError(f"Project file not found: {project_config_path}")
            log.info(f"Loading project configuration from {project_config_path}")
            project_config = ProjectConfig.from_path(project_config_path)
            projects[project_config.project_name] = project_config

        instance.projects = projects
        instance.project_names = list(projects.keys())
        instance.gui_log_window_enabled = config_yaml.get("gui_log_window", False)
        instance.gui_log_window_level = config_yaml.get("gui_log_level", logging.INFO)
        instance.enable_project_activation = config_yaml.get("enable_project_activation", True)

        return instance

    def get_project_configuration(self, project_name: str) -> "ProjectConfig":
        if project_name not in self.projects:
            raise ValueError(f"Project '{project_name}' not found in Serena configuration; valid project names: {self.project_names}")
        return self.projects[project_name]


class LinesRead:
    def __init__(self) -> None:
        self.files: dict[str, set[tuple[int, int]]] = defaultdict(lambda: set())

    def add_lines_read(self, relative_path: str, lines: tuple[int, int]) -> None:
        self.files[relative_path].add(lines)

    def were_lines_read(self, relative_path: str, lines: tuple[int, int]) -> bool:
        lines_read_in_file = self.files[relative_path]
        return lines in lines_read_in_file

    def invalidate_lines_read(self, relative_path: str) -> None:
        if relative_path in self.files:
            del self.files[relative_path]


class SerenaAgent:
    def __init__(
        self,
<<<<<<< HEAD
        project_file_path: str | None = None,
        project_activation_callback: Callable[[], None] | None = None,
        context: SerenaAgentContext | None = None,
        modes: list[SerenaAgentMode] | None = None,
    ):
=======
        project_config: ProjectConfig | str | Path | None = None,
        project_activation_callback: Callable[[], None] | None = None,
        serena_config: SerenaConfig | None = None,
    ) -> None:
>>>>>>> 8ed8fce6
        """
        :param project_config: the project to load immediately; may be a path to the project configuration file
            or a configuration instance;
            if None, do not load any project (must use project selection tool to activate a project).
            If a project is provided, the corresponding language server will be started.
        :param project_activation_callback: a callback function to be called when a project is activated.
<<<<<<< HEAD
        :param context: the context in which the agent is operating, None for default context.
            The context may adjust prompts, tool availability, and tool descriptions.
        :param modes: list of modes in which the agent is operating (they will be combined), None for default modes.
            The modes may adjust prompts, tool availability, and tool descriptions.
=======
        :param serena_config: the Serena configuration or None to read the configuration from the default location.
>>>>>>> 8ed8fce6
        """
        # obtain serena configuration
        self.serena_config = serena_config or SerenaConfig.from_config_file()

        # open GUI log window if enabled
        self._gui_log_handler: Union["GuiLogViewerHandler", None] = None  # noqa
        if self.serena_config.gui_log_window_enabled:
            if platform.system() == "Darwin":
                log.warning("GUI log window is not supported on macOS")
            else:
                # even importing on macOS may fail if tkinter dependencies are unavailable (depends on Python interpreter installation
                # which uv used as a base, unfortunately)
                from serena.gui_log_viewer import GuiLogViewer, GuiLogViewerHandler

                log_level = self.serena_config.gui_log_window_level
                if Logger.root.level > log_level:
                    log.info(f"Root logger level is higher than GUI log level; changing the root logger level to {log_level}")
                    Logger.root.setLevel(log_level)
                self._gui_log_handler = GuiLogViewerHandler(GuiLogViewer(title="Serena Logs"), level=log_level, format_string=LOG_FORMAT)
                Logger.root.addHandler(self._gui_log_handler)

        log.info(f"Starting Serena server (version={serena_version()}, process id={os.getpid()}, parent process id={os.getppid()})")
        log.info("Available projects: {}".format(", ".join(self.serena_config.project_names)))

        # Initialize the prompt factory
        self.prompt_factory = SerenaPromptFactory()
        self._project_activation_callback = project_activation_callback

        # project-specific instances, which will be initialized upon project activation
        self.project_config: ProjectConfig | None = None
        self.language_server: SyncLanguageServer | None = None
        self.symbol_manager: SymbolManager | None = None
        self.memories_manager: MemoriesManager | None = None
        self.lines_read: LinesRead | None = None

        # find all tool classes and instantiate them
        self._all_tools: dict[type[Tool], Tool] = {}
        """maps tool classes to their instances (which are linked to the agent instance)"""

        for tool_class in ToolRegistry.get_all_tool_classes():
            tool_instance = tool_class(self)
            if not self.serena_config.enable_project_activation:
                if tool_class in (GetActiveProjectTool, ActivateProjectTool):
                    log.info(f"Excluding tool '{tool_instance.get_name()}' because project activation is disabled in configuration")
                    continue
            self._all_tools[tool_class] = tool_instance

        # Apply context and mode tool configurations
        if context is None:
            context = SerenaAgentContext.load_default()
        if modes is None:
            modes = SerenaAgentMode.load_default_modes()
        self.context = context
        self.modes = modes
        self._update_active_tools()
        log.info(f"Loaded tools ({len(self._all_tools)}): {', '.join([tool.get_name() for tool in self._all_tools.values()])}")

        # If GUI log window is enabled, set the tool names for highlighting
        if self._gui_log_handler is not None:
            tool_names = [tool.get_name() for tool in self._active_tools.values()]
            self._gui_log_handler.log_viewer.set_tool_names(tool_names)

        # activate a project configuration (if provided or if there is only a single project available)
        project_config_to_load: ProjectConfig | None = None
        if project_config is not None:
            if isinstance(project_config, (str, Path)):
                project_config_to_load = ProjectConfig.from_path(project_config)
            else:
                project_config_to_load = project_config
        else:
            match len(self.serena_config.projects):
                case 0:
                    raise RuntimeError(f"No projects found in {SerenaConfig.CONFIG_FILE} and no project file specified.")
                case 1:
                    project_config_to_load = self.serena_config.get_project_configuration(self.serena_config.project_names[0])
        if project_config_to_load is not None:
            self.activate_project(project_config_to_load)
        else:
            if not self.serena_config.enable_project_activation:
                raise ValueError("Tool-based project activation is disabled in the configuration but no project file was provided.")

    def get_exposed_tools(self) -> list["Tool"]:
        """
        :return: the list of tools that are to be exposed/registered in the client
        """
        if self.serena_config.enable_project_activation:
            # With project activation, we must expose all tools and handle tool activation within Serena
            # (because clients do not react to changed tools)
            return list(self._all_tools.values())
        else:
            # When project activation is not enabled, we only expose the active tools
            return list(self._active_tools.values())

    def set_modes(self, modes: list[SerenaAgentMode]) -> None:
        """
        Set the current mode configurations.

        :param modes: List of mode names or paths to use
        """
        self.current_modes = modes
        self._update_active_tools()

        log.info(f"Set modes to {[mode.name for mode in modes]}")

    def create_system_prompt(self) -> str:
        return self.prompt_factory.create_system_prompt(
            context_system_prompt=self.context.prompt,
            mode_system_prompts=[mode.prompt for mode in self.current_modes],
        )

    def _update_active_tools(self) -> None:
        """
        Update the active tools based on context, modes, and project configuration.

        Priority order:
        1. Project-specific exclusions (highest priority)
        2. Context exclusions
        3. Mode exclusions
        """
        # Collect all excluded tools with the desired priority mode < context < project
        excluded_tool_classes: set[type[Tool]] = set()
        for mode in self.current_modes:
            excluded_tool_classes.update(mode.get_excluded_tool_classes())
        excluded_tool_classes.update(self.context.get_excluded_tool_classes())
        if self.project_config is not None:
            excluded_tool_classes.update(self.project_config.get_excluded_tool_classes())

        self._active_tools = {
            tool_class: tool_instance for tool_class, tool_instance in self._all_tools.items() if tool_class not in excluded_tool_classes
        }

        log.info(f"Active tools after all exclusions ({len(self._active_tools)}): {', '.join(self.get_active_tool_names())}")

    def activate_project(self, project_config: ProjectConfig) -> None:
        log.info(f"Activating {project_config}")
        self.project_config = project_config

        # handle project-specific tool exclusions (if any) - highest priority
        excluded_by_project = set()
        if self.project_config.excluded_tools:
            excluded_by_project = self.project_config.excluded_tools
            self._active_tools = {key: tool for key, tool in self._active_tools.items() if tool.get_name() not in excluded_by_project}
            log.info(f"Tools excluded by project: {sorted(excluded_by_project)}")
            log.info(f"Active tools after project exclusions ({len(self._active_tools)}): {', '.join(self.get_active_tool_names())}")

        # if read_only mode is enabled, exclude all editing tools
        if self.project_config.read_only:
            editing_tools_before = {key for key, tool in self._active_tools.items() if key.can_edit()}
            self._active_tools = {key: tool for key, tool in self._active_tools.items() if not key.can_edit()}
            editing_tools_excluded = {self._all_tools[key].get_name() for key in editing_tools_before}
            log.info(f"Editing tools excluded due to read-only mode: {sorted(editing_tools_excluded)}")
            log.info(f"Project is in read-only mode. Active tools ({len(self._active_tools)}): {', '.join(self.get_active_tool_names())}")

        # start the language server
        self.reset_language_server()
        assert self.language_server is not None

        # initialize project-specific instances
        self.symbol_manager = SymbolManager(self.language_server, self)
        self.memories_manager = MemoriesManager(os.path.join(self.project_config.get_serena_managed_dir(), "memories"))
        self.lines_read = LinesRead()

        if self._project_activation_callback is not None:
            self._project_activation_callback()

    def get_active_tool_names(self) -> list[str]:
        """
        :return: the list of names of the active tools for the current project
        """
        return sorted([tool.get_name() for tool in self._active_tools.values()])

    def is_language_server_running(self) -> bool:
        return self.language_server is not None and self.language_server.is_running()

    def reset_language_server(self) -> None:
        """
        Starts/resets the language server for the current project
        """
        # stop the language server if it is running
        if self.is_language_server_running():
            log.info("Stopping the language server ...")
            assert self.language_server is not None
            self.language_server.stop()
            self.language_server = None

        # instantiate and start the language server
        assert self.project_config is not None
        multilspy_config = MultilspyConfig(code_language=self.project_config.language, ignored_paths=self.project_config.ignored_paths)
        ls_logger = MultilspyLogger()
        self.language_server = SyncLanguageServer.create(
            multilspy_config,
            ls_logger,
            self.project_config.project_root,
            add_gitignore_content_to_config=self.project_config.ignore_all_files_in_gitignore,
        )
        self.language_server.start()
        if not self.language_server.is_running():
            raise RuntimeError(f"Failed to start the language server for {self.project_config}")

    def get_tool(self, tool_class: type[TTool]) -> TTool:
        return self._all_tools[tool_class]  # type: ignore

    def print_tool_overview(self) -> None:
        ToolRegistry.print_tool_overview(self._active_tools.values())

    def mark_file_modified(self, relativ_path: str) -> None:
        assert self.lines_read is not None
        self.lines_read.invalidate_lines_read(relativ_path)

    def __del__(self) -> None:
        """
        Destructor to clean up the language server instance and GUI logger
        """
        if not hasattr(self, "_is_initialized"):
            return
        log.info("SerenaAgent is shutting down ...")
        if self.is_language_server_running():
            log.info("Stopping the language server ...")
            assert self.language_server is not None
            self.language_server.stop()
        if self._gui_log_handler:
            log.info("Stopping the GUI log window ...")
            self._gui_log_handler.stop_viewer()
            Logger.root.removeHandler(self._gui_log_handler)


class MemoriesManager:
    def __init__(self, memory_dir: str):
        self._memory_dir = Path(memory_dir)
        self._memory_dir.mkdir(parents=True, exist_ok=True)

    def _get_memory_file_path(self, memory_file_name: str) -> Path:
        return self._memory_dir / memory_file_name

    def load_memory(self, memory_file_name: str) -> str:
        memory_file_path = self._get_memory_file_path(memory_file_name)
        if not memory_file_path.exists():
            return f"Memory file {memory_file_name} not found, consider creating it with the `write_memory` tool if you need it."
        with open(memory_file_path, encoding="utf-8") as f:
            return f.read()

    def save_memory(self, memory_file_name: str, content: str) -> str:
        memory_file_path = self._get_memory_file_path(memory_file_name)
        with open(memory_file_path, "w", encoding="utf-8") as f:
            f.write(content)
        return f"Memory file {memory_file_name} written."

    def list_memories(self) -> list[str]:
        return [f.name for f in self._memory_dir.iterdir() if f.is_file()]

    def delete_memory(self, memory_file_name: str) -> str:
        memory_file_path = self._get_memory_file_path(memory_file_name)
        memory_file_path.unlink()
        return f"Memory file {memory_file_name} deleted."


class Component(ABC):
    def __init__(self, agent: "SerenaAgent"):
        self.agent = agent

    @property
    def language_server(self) -> SyncLanguageServer:
        assert self.agent.language_server is not None
        return self.agent.language_server

    @property
    def project_root(self) -> str:
        assert self.project_config is not None
        return self.project_config.project_root

    @property
    def project_config(self) -> ProjectConfig:
        assert self.agent.project_config is not None
        return self.agent.project_config

    @property
    def prompt_factory(self) -> PromptFactory:
        return self.agent.prompt_factory

    @property
    def memories_manager(self) -> MemoriesManager:
        assert self.agent.memories_manager is not None
        return self.agent.memories_manager

    @property
    def symbol_manager(self) -> SymbolManager:
        assert self.agent.symbol_manager is not None
        return self.agent.symbol_manager

    @property
    def lines_read(self) -> LinesRead:
        assert self.agent.lines_read is not None
        return self.agent.lines_read


_DEFAULT_MAX_ANSWER_LENGTH = int(2e5)


class ToolMarkerCanEdit:
    """
    Marker class for all tools that can perform editing operations on files.
    """


class ToolMarkerDoesNotRequireActiveProject:
    pass


class Tool(Component):
    # NOTE: each tool should implement the apply method, which is then used in
    # the central method of the Tool class `apply_ex`.
    # Failure to do so will result in a RuntimeError at tool execution time.
    # The apply method is not declared as part of the base Tool interface since we cannot
    # know the signature of the (input parameters of the) method in advance.
    #
    # The docstring and types of the apply method are used to generate the tool description
    # (which is use by the LLM, so a good description is important)
    # and to validate the tool call arguments.

    @classmethod
    def get_name(cls) -> str:
        name = cls.__name__
        if name.endswith("Tool"):
            name = name[:-4]
        # convert to snake_case
        name = "".join(["_" + c.lower() if c.isupper() else c for c in name]).lstrip("_")
        return name

    def get_apply_fn(self) -> Callable:
        apply_fn = getattr(self, "apply")
        if apply_fn is None:
            raise RuntimeError(f"apply not defined in {self}. Did you forget to implement it?")
        return apply_fn

    @classmethod
    def can_edit(cls) -> bool:
        """
        Returns whether this tool can perform editing operations on code.

        :return: True if the tool can edit code, False otherwise
        """
        return issubclass(cls, ToolMarkerCanEdit)

    @classmethod
    def get_tool_description(cls) -> str:
        docstring = cls.__doc__
        if docstring is None:
            return ""
        return docstring.strip()

    def get_function_description(self) -> str:
        apply_fn = self.get_apply_fn()
        docstring = apply_fn.__doc__
        if docstring is None:
            raise Exception(f"Missing docstring for {self}")
        return docstring

    def _log_tool_application(self, frame: Any) -> None:
        params = {}
        ignored_params = {"self", "log_call", "catch_exceptions", "args", "apply_fn"}
        for param, value in frame.f_locals.items():
            if param in ignored_params:
                continue
            if param == "kwargs":
                params.update(value)
            else:
                params[param] = value
        log.info(f"{self.get_name()}: {dict_string(params)}")

    @staticmethod
    def _limit_length(result: str, max_answer_chars: int) -> str:
        if (n_chars := len(result)) > max_answer_chars:
            result = (
                f"The answer is too long ({n_chars} characters). "
                + "Please try a more specific tool query or raise the max_answer_chars parameter."
            )
        return result

    def apply_ex(self, log_call: bool = True, catch_exceptions: bool = True, **kwargs) -> str:  # type: ignore
        """
        Applies the tool with the given arguments
        """
        apply_fn = self.get_apply_fn()

        if log_call:
            self._log_tool_application(inspect.currentframe())

        try:
            # check whether the tool requires an active project and language server
            if not isinstance(self, ToolMarkerDoesNotRequireActiveProject):
                if self.agent.project_config is None:
                    return (
                        "Error: No active project. Ask to user to select a project from this list: "
                        + f"{self.agent.serena_config.project_names}"
                    )
                if not self.agent.is_language_server_running():
                    log.info("Language server is not running. Starting it ...")
                    self.agent.reset_language_server()

            # check whether the tool is enabled
            if self.agent.project_config is not None and self.get_name() in self.agent.project_config.excluded_tools:
                return (
                    f"Error: Tool '{self.get_name()}' is disabled for the active project ('{self.project_config.project_name}'); "
                    f"active tools: {self.agent.get_active_tool_names()}"
                )

            # check if the project is in read-only mode and this is an editing tool
            if self.agent.project_config is not None and self.agent.project_config.read_only and self.__class__.can_edit():
                return (
                    f"Error: Tool '{self.get_name()}' cannot be used because the project '{self.project_config.project_name}' "
                    f"is in read-only mode. Editing operations are not allowed."
                )

            # apply the actual tool
            result = apply_fn(**kwargs)

        except Exception as e:
            if not catch_exceptions:
                raise
            msg = f"Error executing tool: {e}\n{traceback.format_exc()}"
            log.error(f"Error executing tool: {e}", exc_info=e)
            result = msg

        if log_call:
            log.info(f"Result: {result}")

        return result


class RestartLanguageServerTool(Tool):
    """Restarts the language server, may be necessary when edits not through Serena happen."""

    def apply(self) -> str:
        """Use this tool only on explicit user request or after confirmation.
        It may be necessary to restart the language server if the user performs edits
        not through Serena, so the language server state becomes outdated and further editing attempts lead to errors.

        If such editing errors happen, you should suggest using this tool.
        """
        self.agent.reset_language_server()
        return SUCCESS_RESULT


class ReadFileTool(Tool):
    """
    Reads a file within the project directory.
    """

    def apply(
        self, relative_path: str, start_line: int = 0, end_line: int | None = None, max_answer_chars: int = _DEFAULT_MAX_ANSWER_LENGTH
    ) -> str:
        """
        Reads the given file or a chunk of it. Generally, symbolic operations
        like find_symbol or find_referencing_symbols should be preferred if you know which symbols you are looking for.
        Reading the entire file is only recommended if there is no other way to get the content required for the task.

        :param relative_path: the relative path to the file to read
        :param start_line: the 0-based index of the first line to be retrieved.
        :param end_line: the 0-based index of the last line to be retrieved (inclusive). If None, read until the end of the file.
        :param max_answer_chars: if the file (chunk) is longer than this number of characters,
            no content will be returned. Don't adjust unless there is really no other way to get the content
            required for the task.
        :return: the full text of the file at the given relative path
        """
        result = self.language_server.retrieve_full_file_content(relative_path)
        result_lines = result.splitlines()
        if end_line is None:
            result_lines = result_lines[start_line:]
        else:
            self.lines_read.add_lines_read(relative_path, (start_line, end_line))
            result_lines = result_lines[start_line : end_line + 1]
        result = "\n".join(result_lines)

        return self._limit_length(result, max_answer_chars)


class CreateTextFileTool(Tool, ToolMarkerCanEdit):
    """
    Creates/overwrites a file in the project directory.
    """

    def apply(self, relative_path: str, content: str) -> str:
        """
        Write a new file (or overwrite an existing file). For existing files, it is strongly recommended
        to use symbolic operations like replace_symbol_body or insert_after_symbol/insert_before_symbol, if possible.
        You can also use insert_at_line to insert content at a specific line for existing files if the symbolic operations
        are not the right choice for what you want to do.

        If ever used on an existing file, the content has to be the complete content of that file (so it
        may never end with something like "The remaining content of the file is left unchanged.").
        For operations that just replace a part of a file, use the replace_lines or the symbolic editing tools instead.

        :param relative_path: the relative path to the file to create
        :param content: the (utf-8-encoded) content to write to the file
        :return: a message indicating success or failure
        """
        absolute_path = os.path.join(self.project_root, relative_path)
        os.makedirs(os.path.dirname(absolute_path), exist_ok=True)
        with open(absolute_path, "w", encoding="utf-8") as f:
            f.write(content)
        return f"File created: {relative_path}"


class ListDirTool(Tool):
    """
    Lists files and directories in the given directory (optionally with recursion).
    """

    def apply(self, relative_path: str, recursive: bool, max_answer_chars: int = _DEFAULT_MAX_ANSWER_LENGTH) -> str:
        """
        Lists files and directories in the given directory (optionally with recursion).

        :param relative_path: the relative path to the directory to list; pass "." to scan the project root
        :param recursive: whether to scan subdirectories recursively
        :param max_answer_chars: if the output is longer than this number of characters,
            no content will be returned. Don't adjust unless there is really no other way to get the content
            required for the task.
        :return: a JSON object with the names of directories and files within the given directory
        """

        def is_ignored_path(abs_path: str) -> bool:
            rel_path = os.path.relpath(abs_path, self.project_root)
            return self.language_server.is_ignored_path(rel_path, ignore_unsupported_files=False)

        dirs, files = scan_directory(
            os.path.join(self.project_root, relative_path),
            relative_to=self.project_root,
            recursive=recursive,
            is_ignored_dir=is_ignored_path,
            is_ignored_file=is_ignored_path,
        )

        result = json.dumps({"dirs": dirs, "files": files})
        return self._limit_length(result, max_answer_chars)


class GetSymbolsOverviewTool(Tool):
    """
    Gets an overview of the top-level symbols defined in a given file or directory.
    """

    def apply(self, relative_path: str, max_answer_chars: int = _DEFAULT_MAX_ANSWER_LENGTH) -> str:
        """
        Gets an overview of the given file or directory.
        For each analyzed file, we list the top-level symbols in the file (name, kind, line).
        Use this tool to get a high-level understanding of the code symbols.
        Calling this is often a good idea before more targeted reading, searching or editing operations on the code symbols.

        :param relative_path: the relative path to the file or directory to get the overview of
        :param max_answer_chars: if the overview is longer than this number of characters,
            no content will be returned. Don't adjust unless there is really no other way to get the content
            required for the task. If the overview is too long, you should use a smaller directory instead,
            (e.g. a subdirectory).
        :return: a JSON object mapping relative paths of all contained files to info about top-level symbols in the file (name, kind, line, column).
        """
        path_to_symbol_infos = self.language_server.request_overview(relative_path)
        result = {}
        for file_path, symbols in path_to_symbol_infos.items():
            result[file_path] = [_tuple_to_info(*symbol_info) for symbol_info in symbols]

        result_json_str = json.dumps(result)
        return self._limit_length(result_json_str, max_answer_chars)


class FindSymbolTool(Tool):
    """
    Performs a global (or local) search for symbols with/containing a given name/substring (optionally filtered by type).
    """

    def apply(
        self,
        name_path: str,
        depth: int = 0,
        within_relative_path: str | None = None,
        include_body: bool = False,
        include_kinds: list[int] | None = None,
        exclude_kinds: list[int] | None = None,
        substring_matching: bool = False,
        max_answer_chars: int = _DEFAULT_MAX_ANSWER_LENGTH,
    ) -> str:
        """
        Retrieves information on all symbols/code entities (classes, methods, etc.) based on the given `name_path`,
        which represents a pattern for the symbol's path within the symbol tree of a single file.
        The returned symbol location can be used for edits or further queries.
        Specify `depth > 0` to retrieve children (e.g., methods of a class).

        The matching behavior is determined by the structure of `name_path`, which can
        either be a simple name (e.g. "method") or a name path like "class/method" (relative name path)
        or "/class/method" (absolute name path). Note that the name path is not a path in the file system
        but rather a path in the symbol tree **within a single file**. Thus, file or directory names should never
        be included in the `name_path`. For restricting the search to a single file or directory,
        the `within_relative_path` parameter should be used instead. The retrieved symbols' `name_path` attribute
        will always be composed of symbol names, never file or directory names.

        Key aspects of the name path matching behavior:
        - Trailing slashes in `name_path` play no role and are ignored.
        - The name of the retrieved symbols will match (either exactly or as a substring)
          the last segment of `name_path`, while other segments will restrict the search to symbols that
          have a desired sequence of ancestors.
        - If there is no starting or intermediate slash in `name_path`, there is no
          restriction on the ancestor symbols. For example, passing `method` will match
          against symbols with name paths like `method`, `class/method`, `class/nested_class/method`, etc.
        - If `name_path` contains a `/` but doesn't start with a `/`, the matching is restricted to symbols
          with the same ancestors as the last segment of `name_path`. For example, passing `class/method` will match against
          `class/method` as well as `nested_class/class/method` but not `method`.
        - If `name_path` starts with a `/`, it will be treated as an absolute name path pattern, meaning
          that the first segment of it must match the first segment of the symbol's name path.
          For example, passing `/class` will match only against top-level symbols like `class` but not against `nested_class/class`.
          Passing `/class/method` will match against `class/method` but not `nested_class/class/method` or `method`.


        :param name_path: The name path pattern to search for, see above for details.
        :param depth: Depth to retrieve descendants (e.g., 1 for class methods/attributes).
        :param within_relative_path: Optional. Restrict search to this file or directory. If None, searches entire codebase.
        :param include_body: If True, include the symbol's source code. Use judiciously.
        :param include_kinds: Optional. List of LSP symbol kind integers to include. (e.g., 5 for Class, 12 for Function).
            Valid kinds: 1=file, 2=module, 3=namespace, 4=package, 5=class, 6=method, 7=property, 8=field, 9=constructor, 10=enum,
            11=interface, 12=function, 13=variable, 14=constant, 15=string, 16=number, 17=boolean, 18=array, 19=object,
            20=key, 21=null, 22=enum member, 23=struct, 24=event, 25=operator, 26=type parameter
        :param exclude_kinds: Optional. List of LSP symbol kind integers to exclude. Takes precedence over `include_kinds`.
        :param substring_matching: If True, use substring matching for the last segment of `name`.
        :param max_answer_chars: Max characters for the JSON result. If exceeded, no content is returned.
        :return: JSON string: a list of symbols (with locations) matching the name.
        """
        parsed_include_kinds: Sequence[SymbolKind] | None = [SymbolKind(k) for k in include_kinds] if include_kinds else None
        parsed_exclude_kinds: Sequence[SymbolKind] | None = [SymbolKind(k) for k in exclude_kinds] if exclude_kinds else None
        symbols = self.symbol_manager.find_by_name(
            name_path,
            include_body=include_body,
            include_kinds=parsed_include_kinds,
            exclude_kinds=parsed_exclude_kinds,
            substring_matching=substring_matching,
            within_relative_path=within_relative_path,
        )
        symbol_dicts = [s.to_dict(kind=True, location=True, depth=depth, include_body=include_body) for s in symbols]
        result = json.dumps(symbol_dicts)
        return self._limit_length(result, max_answer_chars)


class FindReferencingSymbolsTool(Tool):
    """
    Finds symbols that reference the symbol at the given location (optionally filtered by type).
    """

    def apply(
        self,
        relative_path: str,
        line: int,
        column: int,
        include_body: bool = False,
        include_kinds: list[int] | None = None,
        exclude_kinds: list[int] | None = None,
        max_answer_chars: int = _DEFAULT_MAX_ANSWER_LENGTH,
    ) -> str:
        """
        Finds symbols that reference the symbol at the given location.
        Note that among other kinds of references, this function can be used to find (direct) subclasses of a class,
        as subclasses are referencing symbols that have the kind class.

        :param relative_path: the relative path to the file containing the symbol
        :param line: the line number
        :param column: the column
        :param include_body: whether to include the body of the symbols in the result.
            Note that this might lead to a very long output, so you should only use this if you actually need the body
            of the referencing symbols for the task at hand. Usually it is a better idea to find
            the referencing symbols without the body and then use the find_symbol tool to get the body of
            specific symbols if needed.
        :param include_kinds: an optional list of integers representing the LSP symbol kinds to include.
            If provided, only symbols of the given kinds will be included in the result.
            Valid kinds:
            1=file, 2=module, 3=namespace, 4=package, 5=class, 6=method, 7=property, 8=field, 9=constructor, 10=enum,
            11=interface, 12=function, 13=variable, 14=constant, 15=string, 16=number, 17=boolean, 18=array, 19=object,
            20=key, 21=null, 22=enum member, 23=struct, 24=event, 25=operator, 26=type parameter
        :param exclude_kinds: If provided, symbols of the given kinds will be excluded from the result.
            Takes precedence over include_kinds.
        :param max_answer_chars: if the output is longer than this number of characters,
            no content will be returned. Don't adjust unless there is really no other way to get the content
            required for the task. Instead, if the output is too long, you should
            make a stricter query.
        :return: a list of JSON objects with the symbols referencing the requested symbol
        """
        parsed_include_kinds: Sequence[SymbolKind] | None = [SymbolKind(k) for k in include_kinds] if include_kinds else None
        parsed_exclude_kinds: Sequence[SymbolKind] | None = [SymbolKind(k) for k in exclude_kinds] if exclude_kinds else None
        symbols = self.symbol_manager.find_referencing_symbols(
            SymbolLocation(relative_path, line, column),
            include_body=include_body,
            include_kinds=parsed_include_kinds,
            exclude_kinds=parsed_exclude_kinds,
        )
        symbol_dicts = [s.to_dict(kind=True, location=True, depth=0, include_body=include_body) for s in symbols]
        result = json.dumps(symbol_dicts)
        return self._limit_length(result, max_answer_chars)


class FindReferencingCodeSnippetsTool(Tool):
    """
    Finds code snippets in which the symbol at the given location is referenced.
    """

    def apply(
        self,
        relative_path: str,
        line: int,
        column: int,
        context_lines_before: int = 0,
        context_lines_after: int = 0,
        max_answer_chars: int = _DEFAULT_MAX_ANSWER_LENGTH,
    ) -> str:
        """
        Returns short code snippets where the symbol at the given location is referenced.

        Contrary to the `find_referencing_symbols` tool, this tool returns references that are not symbols but instead
        code snippets that may or may not be contained in a symbol (for example, file-level calls).
        It may make sense to use this tool to get a quick overview of the code that references
        the symbol. Usually, just looking at code snippets is not enough to understand the full context,
        unless the case you are investigating is very simple,
        or you already have read the relevant symbols using the find_referencing_symbols tool and
        now want to get an overview of how the referenced symbol (at the given location) is used in them.
        The size of the snippets is controlled by the context_lines_before and context_lines_after parameters.

        :param relative_path: the relative path to the file containing the symbol
        :param line: the line number of the symbol to find references for
        :param column: the column of the symbol to find references for
        :param context_lines_before: the number of lines to include before the line containing the reference
        :param context_lines_after: the number of lines to include after the line containing the reference
        :param max_answer_chars: if the output is longer than this number of characters,
            no content will be returned. Don't adjust unless there is really no other way to get the content
            required for the task. Instead, if the output is too long, you should
            make a stricter query.
        """
        matches = self.language_server.request_references_with_content(
            relative_path, line, column, context_lines_before, context_lines_after
        )
        result = [match.to_display_string() for match in matches]
        result_json_str = json.dumps(result)
        return self._limit_length(result_json_str, max_answer_chars)


class ReplaceSymbolBodyTool(Tool, ToolMarkerCanEdit):
    """
    Replaces the full definition of a symbol.
    """

    def apply(
        self,
        relative_path: str,
        line: int,
        column: int,
        body: str,
    ) -> str:
        """
        Replaces the body of the symbol at the given location.
        Important: Do not try to guess symbol locations but instead use the find_symbol tool to get the correct location.

        :param relative_path: the relative path to the file containing the symbol
        :param line: the line number
        :param column: the column
        :param body: the new symbol body. Important: Provide the correct level of indentation
            (as the original body). Note that the first line must not be indented (i.e. no leading spaces).
        """
        self.symbol_manager.replace_body(
            SymbolLocation(relative_path, line, column),
            body=body,
        )
        return SUCCESS_RESULT


class InsertAfterSymbolTool(Tool, ToolMarkerCanEdit):
    """
    Inserts content after the end of the definition of a given symbol.
    """

    def apply(
        self,
        relative_path: str,
        line: int,
        column: int,
        body: str,
    ) -> str:
        """
        Inserts the given body/content after the end of the definition of the given symbol (via the symbol's location).
        A typical use case is to insert a new class, function, method, field or variable assignment.

        :param relative_path: the relative path to the file containing the symbol
        :param line: the line number
        :param column: the column
        :param body: the body/content to be inserted
        """
        location = SymbolLocation(relative_path, line, column)
        self.symbol_manager.insert_after(
            location,
            body=body,
        )
        return SUCCESS_RESULT


class InsertBeforeSymbolTool(Tool, ToolMarkerCanEdit):
    """
    Inserts content before the beginning of the definition of a given symbol.
    """

    def apply(
        self,
        relative_path: str,
        line: int,
        column: int,
        body: str,
    ) -> str:
        """
        Inserts the given body/content before the beginning of the definition of the given symbol (via the symbol's location).
        A typical use case is to insert a new class, function, method, field or variable assignment.
        It also can be used to insert a new import statement before the first symbol in the file.

        :param relative_path: the relative path to the file containing the symbol
        :param line: the line number
        :param column: the column
        :param body: the body/content to be inserted
        """
        self.symbol_manager.insert_before(
            SymbolLocation(relative_path, line, column),
            body=body,
        )
        return SUCCESS_RESULT


class DeleteLinesTool(Tool, ToolMarkerCanEdit):
    """
    Deletes a range of lines within a file.
    """

    def apply(
        self,
        relative_path: str,
        start_line: int,
        end_line: int,
    ) -> str:
        """
        Deletes the given lines in the file.
        Requires that the same range of lines was previously read using the `read_file` tool to verify correctness
        of the operation.

        :param relative_path: the relative path to the file
        :param start_line: the 0-based index of the first line to be deleted
        :param end_line: the 0-based index of the last line to be deleted
        """
        if not self.lines_read.were_lines_read(relative_path, (start_line, end_line)):
            read_lines_tool = self.agent.get_tool(ReadFileTool)
            return f"Error: Must call `{read_lines_tool.get_name()}` first to read exactly the affected lines."
        self.symbol_manager.delete_lines(relative_path, start_line, end_line)
        return SUCCESS_RESULT


class ReplaceLinesTool(Tool, ToolMarkerCanEdit):
    """
    Replaces a range of lines within a file with new content.
    """

    def apply(
        self,
        relative_path: str,
        start_line: int,
        end_line: int,
        content: str,
    ) -> str:
        """
        Replaces the given range of lines in the given file.
        Requires that the same range of lines was previously read using the `read_file` tool to verify correctness
        of the operation.

        :param relative_path: the relative path to the file
        :param start_line: the 0-based index of the first line to be deleted
        :param end_line: the 0-based index of the last line to be deleted
        :param content: the content to insert
        """
        if not content.endswith("\n"):
            content += "\n"
        result = self.agent.get_tool(DeleteLinesTool).apply(relative_path, start_line, end_line)
        if result != SUCCESS_RESULT:
            return result
        self.agent.get_tool(InsertAtLineTool).apply(relative_path, start_line, content)
        return SUCCESS_RESULT


class InsertAtLineTool(Tool, ToolMarkerCanEdit):
    """
    Inserts content at a given line in a file.
    """

    def apply(
        self,
        relative_path: str,
        line: int,
        content: str,
    ) -> str:
        """
        Inserts the given content at the given line in the file, pushing existing content of the line down.
        In general, symbolic insert operations like insert_after_symbol or insert_before_symbol should be preferred if you know which
        symbol you are looking for.
        However, this can also be useful for small targeted edits of the body of a longer symbol (without replacing the entire body).

        :param relative_path: the relative path to the file
        :param line: the 0-based index of the line to insert content at
        :param content: the content to be inserted
        """
        if not content.endswith("\n"):
            content += "\n"
        self.symbol_manager.insert_at_line(relative_path, line, content)
        return SUCCESS_RESULT


class CheckOnboardingPerformedTool(Tool):
    """
    Checks whether project onboarding was already performed.
    """

    def apply(self) -> str:
        """
        Checks whether project onboarding was already performed.
        You should always call this tool before beginning to actually work on the project/after activating a project,
        but after calling the initial instructions tool.
        If onboarding was already performed, you will receive a list of available memories.
        Don't read the memories immediately after if not needed, just remember that they exist and that you can read them later.
        """
        list_memories_tool = self.agent.get_tool(ListMemoriesTool)
        memories = json.loads(list_memories_tool.apply())
        if len(memories) == 0:
            return (
                "Onboarding not performed yet (no memories available). "
                + "You should perform onboarding by calling the `onboarding` tool before proceeding with the task."
            )
        else:
            return json.dumps({"result": "Onboarding already performed.", "available_memories": memories})


class OnboardingTool(Tool):
    """
    Performs onboarding (identifying the project structure and essential tasks, e.g. for testing or building).
    """

    def apply(self) -> str:
        """
        Call this tool if onboarding was not performed yet.
        You will call this tool at most once per conversation.

        :return: instructions on how to create the onboarding information
        """
        system = platform.system()
        return self.prompt_factory.create_onboarding_prompt(system=system)


class WriteMemoryTool(Tool):
    """
    Writes a named memory (for future reference) to Serena's project-specific memory store.
    """

    def apply(self, memory_file_name: str, content: str, max_answer_chars: int = _DEFAULT_MAX_ANSWER_LENGTH) -> str:
        """
        Write some information about this project that can be useful for future tasks to a memory file.
        The information should be short and to the point.
        The memory file name should be meaningful, such that from the name you can infer what the information is about.
        It is better to have multiple small memory files than to have a single large one because
        memories will be read one by one and we only ever want to read relevant memories.

        This tool is either called during the onboarding process or when you have identified
        something worth remembering about the project from the past conversation.
        """
        if len(content) > max_answer_chars:
            raise ValueError(
                f"Content for {memory_file_name} is too long. Max length is {max_answer_chars} characters. "
                + "Please make the content shorter."
            )

        return self.memories_manager.save_memory(memory_file_name, content)


class ReadMemoryTool(Tool):
    """
    Reads the memory with the given name from Serena's project-specific memory store.
    """

    def apply(self, memory_file_name: str, max_answer_chars: int = _DEFAULT_MAX_ANSWER_LENGTH) -> str:
        """
        Read the content of a memory file. This tool should only be used if the information
        is relevant to the current task. You can infer whether the information
        is relevant from the memory file name.
        You should not read the same memory file multiple times in the same conversation.
        """
        return self.memories_manager.load_memory(memory_file_name)


class ListMemoriesTool(Tool):
    """
    Lists memories in Serena's project-specific memory store.
    """

    def apply(self) -> str:
        """
        List available memories. Any memory can be read using the `read_memory` tool.
        """
        return json.dumps(self.memories_manager.list_memories())


class DeleteMemoryTool(Tool):
    """
    Deletes a memory from Serena's project-specific memory store.
    """

    def apply(self, memory_file_name: str) -> str:
        """
        Delete a memory file. Should only happen if a user asks for it explicitly,
        for example by saying that the information retrieved from a memory file is no longer correct
        or no longer relevant for the project.
        """
        return self.memories_manager.delete_memory(memory_file_name)


class ThinkAboutCollectedInformationTool(Tool):
    """
    Thinking tool for pondering the completeness of collected information.
    """

    def apply(self) -> str:
        """
        Think about the collected information and whether it is sufficient and relevant.
        This tool should ALWAYS be called after you have completed a non-trivial sequence of searching steps like
        find_symbol, find_referencing_symbols, search_files_for_pattern, read_file, etc.
        """
        return self.prompt_factory.create_think_about_collected_information()


class ThinkAboutTaskAdherenceTool(Tool):
    """
    Thinking tool for determining whether the agent is still on track with the current task.
    """

    def apply(self) -> str:
        """
        Think about the task at hand and whether you are still on track.
        Especially important if the conversation has been going on for a while and there
        has been a lot of back and forth.

        This tool should ALWAYS be called before you insert, replace, or delete code.
        """
        return self.prompt_factory.create_think_about_task_adherence()


class ThinkAboutWhetherYouAreDoneTool(Tool):
    """
    Thinking tool for determining whether the task is truly completed.
    """

    def apply(self) -> str:
        """
        Whenever you feel that you are done with what the user has asked for, it is important to call this tool.
        """
        return self.prompt_factory.create_think_about_whether_you_are_done()


class SummarizeChangesTool(Tool):
    """
    Provides instructions for summarizing the changes made to the codebase.
    """

    def apply(self) -> str:
        """
        Summarize the changes you have made to the codebase.
        This tool should always be called after you have fully completed any non-trivial coding task,
        but only after the think_about_whether_you_are_done call.
        """
        return self.prompt_factory.create_summarize_changes()


class PrepareForNewConversationTool(Tool):
    """
    Provides instructions for preparing for a new conversation (in order to continue with the necessary context).
    """

    def apply(self) -> str:
        """
        Instructions for preparing for a new conversation. This tool should only be called on explicit user request.
        """
        return self.prompt_factory.create_prepare_for_new_conversation()


class SearchForPatternTool(Tool):
    """
    Performs a search for a pattern in the project.
    """

    def apply(
        self,
        pattern: str,
        context_lines_before: int = 0,
        context_lines_after: int = 0,
        paths_include_glob: str | None = None,
        paths_exclude_glob: str | None = None,
        only_in_code_files: bool = True,
        max_answer_chars: int = _DEFAULT_MAX_ANSWER_LENGTH,
    ) -> str:
        """
        Search for a pattern in the project. You can select whether all files or only code files should be searched.
        Generally, symbolic operations like find_symbol or find_referencing_symbols
        should be preferred if you know which symbols you are looking for.

        :param pattern: Regular expression pattern to search for, either as a compiled Pattern or string
        :param context_lines_before: Number of lines of context to include before each match
        :param context_lines_after: Number of lines of context to include after each match
        :param paths_include_glob: optional glob pattern specifying files to include in the search; if not provided, search globally.
        :param paths_exclude_glob: optional glob pattern specifying files to exclude from the search (takes precedence over paths_include_glob).
        :param only_in_code_files: whether to search only in code files or in the entire code base.
            The explicitly ignored files (from serena config and gitignore) are never searched.
        :param max_answer_chars: if the output is longer than this number of characters,
            no content will be returned. Don't adjust unless there is really no other way to get the content
            required for the task. Instead, if the output is too long, you should
            make a stricter query.
        :return: A JSON object mapping file paths to lists of matched consecutive lines (with context, if requested).
        """
        if only_in_code_files:
            matches = self.language_server.search_files_for_pattern(
                pattern=pattern,
                context_lines_before=context_lines_before,
                context_lines_after=context_lines_after,
                paths_include_glob=paths_include_glob,
                paths_exclude_glob=paths_exclude_glob,
            )
        else:
            # we walk through all files in the project starting from the root
            files_to_search = []
            ignore_spec = self.language_server.get_ignore_spec()
            for root, dirs, files in os.walk(self.project_root):
                # Don't go into directories that are ignored by modifying dirs inplace
                # Explanation for the  + "/" part:
                # pathspec can't handle the matching of directories if they don't end with a slash!
                # see https://github.com/cpburnz/python-pathspec/issues/89
                dirs[:] = [d for d in dirs if not ignore_spec.match_file(d + "/")]
                for file in files:
                    if not ignore_spec.match_file(os.path.join(root, file)):
                        files_to_search.append(os.path.join(root, file))
            # TODO (maybe): not super efficient to walk through the files again and filter if glob patterns are provided
            #   but it probably never matters and this version required no further refactoring
            matches = search_files(
                files_to_search,
                pattern,
                paths_include_glob=paths_include_glob,
                paths_exclude_glob=paths_exclude_glob,
            )
        # group matches by file
        file_to_matches: dict[str, list[str]] = defaultdict(list)
        for match in matches:
            assert match.source_file_path is not None
            file_to_matches[match.source_file_path].append(match.to_display_string())
        result = json.dumps(file_to_matches)
        return self._limit_length(result, max_answer_chars)


class ExecuteShellCommandTool(Tool, ToolMarkerCanEdit):
    """
    Executes a shell command.
    """

    def apply(
        self,
        command: str,
        cwd: str | None = None,
        capture_stderr: bool = True,
        max_answer_chars: int = _DEFAULT_MAX_ANSWER_LENGTH,
    ) -> str:
        """
        Execute a shell command and return its output.

        IMPORTANT: you should always consider the memory about suggested shell commands before using this tool.
        If this memory was not loaded in the current conversation, you should load it using the `read_memory` tool
        before using this tool.

        You should have at least once looked at the suggested shell commands from the corresponding memory
        created during the onboarding process before using this tool.
        Never execute unsafe shell commands like `rm -rf /` or similar! Generally be very careful with deletions.

        :param command: the shell command to execute
        :param cwd: the working directory to execute the command in. If None, the project root will be used.
        :param capture_stderr: whether to capture and return stderr output
        :param max_answer_chars: if the output is longer than this number of characters,
            no content will be returned. Don't adjust unless there is really no other way to get the content
            required for the task.
        :return: a JSON object containing the command's stdout and optionally stderr output
        """
        _cwd = cwd or self.project_root
        result = execute_shell_command(command, cwd=_cwd, capture_stderr=capture_stderr)
        result = result.json()
        return self._limit_length(result, max_answer_chars)


class GetActiveProjectTool(Tool, ToolMarkerDoesNotRequireActiveProject):
    """
    Gets the name of the currently active project (if any) and lists existing projects
    """

    def apply(
        self,
    ) -> str:
        """
        Gets the name of the currently active project (if any) and returns the list of all available projects.
        To change the current project, use the `activate_project` tool.

        :return: an object containing the name of the currently activated project (if any) and the list of all available projects
        """
        active_project = None if self.agent.project_config is None else self.agent.project_config.project_name
        return json.dumps({"active_project": active_project, "available_projects": self.agent.serena_config.project_names})


class ActivateProjectTool(Tool, ToolMarkerDoesNotRequireActiveProject):
    """
    Activates a project by name.
    """

    def apply(self, project_name: str) -> str:
        """
        Activates the project with the given name

        :param project_name: the name of the project to activate
        """
        try:
            project_config = self.agent.serena_config.get_project_configuration(project_name)
        except ValueError as e:
            return str(e)
        self.agent.activate_project(project_config)
        return SUCCESS_RESULT


class SwitchModesTool(Tool):
    """
    Activates modes by providing a list of their names
    """

    def apply(self, modes: list[str]) -> str:
        """
        Activates the desired modes, like ["editing", "interactive"] or ["planning", "one-shot"]

        :param modes: the names of the modes to activate
        """
        mode_instances = [SerenaAgentMode.load(mode) for mode in modes]
        self.agent.set_modes(mode_instances)

        # Inform the Agent about the activated modes and the currently active tools
        result_str = f"Successfully activated modes: {', '.join([mode.name for mode in mode_instances])}"
        result_str += "\n".join([mode_instance.prompt for mode_instance in mode_instances])
        result_str += f"Currently active tools: {', '.join(self.agent.get_active_tool_names())}"
        return result_str


class GetCurrentConfigTool(Tool):
    """
    Prints the current configuration of the agent, including the active modes, tools, and context.
    """

    def apply(self) -> str:
        """
        Print the current configuration of the agent, including the active modes, tools, and context.
        """
        result_str = "Current configuration:\n"
        if self.agent.project_config is not None:
            result_str += f"Active project: {self.agent.project_config.project_name}\n"
        result_str += f"Active context: {self.agent.context.name}\n"
        result_str += "Active modes: {}\n".format(", ".join([mode.name for mode in self.agent.current_modes]))
        result_str += "Active tools (exclusions from the project, context, and modes):\n"
        result_str += "\n".join(self.agent.get_active_tool_names())
        return result_str


class InitialInstructionsTool(Tool):
    """
    Gets the initial instructions for the current project.
    Should only be used in settings where the system prompt cannot be set,
    e.g. in clients you have no control over, like Claude Desktop.
    """

    def apply(self) -> str:
        """
        Get the initial instructions for the current coding project.
        You should always call this tool before starting to work (including using any other tool) on any programming task!
        """
        return self.agent.create_system_prompt()


def _iter_tool_classes(same_module_only: bool = True) -> Generator[type[Tool], None, None]:
    """
    Iterate over Tool subclasses.

    :param same_module_only: Whether to only iterate over tools defined in the same module as the Tool class
        or over all subclasses of Tool.
    """
    for tool_class in iter_subclasses(Tool):
        if same_module_only and tool_class.__module__ != Tool.__module__:
            continue
        yield tool_class


_TOOL_REGISTRY_DICT: dict[str, type[Tool]] = {tool_class.get_name(): tool_class for tool_class in _iter_tool_classes()}
"""maps tool name to the corresponding tool class"""


class ToolRegistry:
    @staticmethod
    def get_tool_class_by_name(tool_name: str) -> type[Tool]:
        try:
            return _TOOL_REGISTRY_DICT[tool_name]
        except KeyError as e:
            available_tools = "\n".join(ToolRegistry.get_tool_names())
            raise ValueError(f"Tool with name {tool_name} not found. Available tools:\n{available_tools}") from e

    @staticmethod
    def get_all_tool_classes() -> list[type[Tool]]:
        return list(_TOOL_REGISTRY_DICT.values())

    @staticmethod
    def get_tool_names() -> list[str]:
        return list(_TOOL_REGISTRY_DICT.keys())

    @staticmethod
    def tool_dict() -> dict[str, type[Tool]]:
        """Maps tool name to the corresponding tool class"""
        return copy(_TOOL_REGISTRY_DICT)

    @staticmethod
    def print_tool_overview(tools: Iterable[type[Tool] | Tool] | None = None) -> None:
        """
        Print a summary of the tools. If no tools are passed, a summary of all tools is printed.
        """
        if tools is None:
            tools = _TOOL_REGISTRY_DICT.values()

        tool_dict: dict[str, type[Tool] | Tool] = {}
        for tool_class in tools:
            tool_dict[tool_class.get_name()] = tool_class
        for tool_name in sorted(tool_dict.keys()):
            tool_class = tool_dict[tool_name]
            print(f" * `{tool_name}`: {tool_class.get_tool_description().strip()}")


def _tuple_to_info(name: str, symbol_type: SymbolKind, line: int, column: int) -> dict[str, int | str]:
    return {"name": name, "symbol_kind": symbol_type, "line": line, "column": column}<|MERGE_RESOLUTION|>--- conflicted
+++ resolved
@@ -10,13 +10,9 @@
 import traceback
 from abc import ABC
 from collections import defaultdict
-<<<<<<< HEAD
-from collections.abc import Callable, Generator, Iterable
+from collections.abc import Callable, Generator, Iterable, Sequence
 from copy import copy
-=======
-from collections.abc import Callable, Generator, Iterable, Sequence
 from dataclasses import dataclass, field
->>>>>>> 8ed8fce6
 from logging import Logger
 from pathlib import Path
 from typing import TYPE_CHECKING, Any, Self, TypeVar, Union
@@ -256,32 +252,23 @@
 class SerenaAgent:
     def __init__(
         self,
-<<<<<<< HEAD
-        project_file_path: str | None = None,
+        project_config: ProjectConfig | str | Path | None = None,
         project_activation_callback: Callable[[], None] | None = None,
+        serena_config: SerenaConfig | None = None,
         context: SerenaAgentContext | None = None,
         modes: list[SerenaAgentMode] | None = None,
     ):
-=======
-        project_config: ProjectConfig | str | Path | None = None,
-        project_activation_callback: Callable[[], None] | None = None,
-        serena_config: SerenaConfig | None = None,
-    ) -> None:
->>>>>>> 8ed8fce6
         """
         :param project_config: the project to load immediately; may be a path to the project configuration file
             or a configuration instance;
             if None, do not load any project (must use project selection tool to activate a project).
             If a project is provided, the corresponding language server will be started.
         :param project_activation_callback: a callback function to be called when a project is activated.
-<<<<<<< HEAD
         :param context: the context in which the agent is operating, None for default context.
             The context may adjust prompts, tool availability, and tool descriptions.
         :param modes: list of modes in which the agent is operating (they will be combined), None for default modes.
             The modes may adjust prompts, tool availability, and tool descriptions.
-=======
         :param serena_config: the Serena configuration or None to read the configuration from the default location.
->>>>>>> 8ed8fce6
         """
         # obtain serena configuration
         self.serena_config = serena_config or SerenaConfig.from_config_file()
